use std::fmt;
use std::io;

use ipc_channel::Error as IpcError;
use serde::{Deserialize, Serialize};

/// Represents a panic caugh across processes.
///
/// This contains the marshalled panic information so that it can be used
/// for other purposes.
///
/// This is similar to `std::panic::PanicInfo` but can cross process boundaries.
#[derive(Serialize, Deserialize)]
pub struct PanicInfo {
    msg: String,
    pub(crate) location: Option<Location>,
    #[cfg(feature = "backtrace")]
    pub(crate) backtrace: Option<backtrace::Backtrace>,
}

/// Location of a panic.
///
/// This is similar to `std::panic::Location` but can cross process boundaries.
#[derive(Serialize, Deserialize, Debug)]
pub struct Location {
    file: String,
    line: u32,
    column: u32,
}

impl Location {
    pub(crate) fn from_std(loc: &std::panic::Location) -> Location {
        Location {
            file: loc.file().into(),
            line: loc.line(),
            column: loc.column(),
        }
    }

    /// Returns the name of the source file from which the panic originated.
    pub fn file(&self) -> &str {
        &self.file
    }

    /// Returns the line number from which the panic originated.
    pub fn line(&self) -> u32 {
        self.line
    }

    /// Returns the column from which the panic originated.
    pub fn column(&self) -> u32 {
        self.column
    }
}

impl PanicInfo {
    /// Creates a new panic object.
    pub(crate) fn new(s: &str) -> PanicInfo {
        PanicInfo {
            msg: s.into(),
            location: None,
            #[cfg(feature = "backtrace")]
            backtrace: None,
        }
    }

    /// Returns the message of the panic.
    pub fn message(&self) -> &str {
        self.msg.as_str()
    }

    /// Returns the panic location.
    pub fn location(&self) -> Option<&Location> {
        self.location.as_ref()
    }

    /// Returns a reference to the backtrace.
    ///
    /// Typically this backtrace is already resolved because it's currently
    /// not possible to cross the process boundaries with unresolved backtraces.
    #[cfg(feature = "backtrace")]
    pub fn backtrace(&self) -> Option<&backtrace::Backtrace> {
        self.backtrace.as_ref()
    }
}

impl fmt::Debug for PanicInfo {
    fn fmt(&self, f: &mut fmt::Formatter) -> fmt::Result {
        f.debug_struct("PanicInfo")
            .field("message", &self.message())
            .field("location", &self.location())
            .field("backtrace", &{
                #[cfg(feature = "backtrace")]
                {
                    self.backtrace()
                }
                #[cfg(not(feature = "backtrace"))]
                {
                    None::<()>
                }
            })
            .finish()
    }
}

impl fmt::Display for PanicInfo {
    fn fmt(&self, f: &mut fmt::Formatter) -> fmt::Result {
        write!(f, "{}", self.msg)
    }
}

/// Encapsulates errors of the procspawn crate.
///
/// In particular it gives access to remotely captured panics.
#[derive(Debug)]
pub struct SpawnError {
    kind: SpawnErrorKind,
}

#[derive(Debug)]
enum SpawnErrorKind {
    Ipc(IpcError),
    Io(io::Error),
<<<<<<< HEAD
    Panic(Panic),
=======
    Panic(PanicInfo),
>>>>>>> 60cd9c4a
    Cancelled,
    TimedOut,
}

impl SpawnError {
    /// If a panic ocurred this returns the captured panic info.
    pub fn panic_info(&self) -> Option<&PanicInfo> {
        if let SpawnErrorKind::Panic(ref info) = self.kind {
            Some(info)
        } else {
            None
        }
    }

<<<<<<< HEAD
    /// True if this error indicates a cancellation.
    pub fn is_cancellation(&self) -> bool {
        if let SpawnErrorKind::Cancelled = self.kind {
            true
        } else {
            false
        }
    }

    /// True if this error indicates a timeout
    pub fn is_timeout(&self) -> bool {
        if let SpawnErrorKind::TimedOut = self.kind {
            true
        } else {
            false
        }
=======
    /// Returns `true` if this is a panic.
    pub fn is_panic(&self) -> bool {
        self.panic_info().is_some()
>>>>>>> 60cd9c4a
    }

    pub(crate) fn new_cancelled() -> SpawnError {
        SpawnError {
            kind: SpawnErrorKind::Cancelled,
        }
    }

    pub(crate) fn new_timeout() -> SpawnError {
        SpawnError {
            kind: SpawnErrorKind::TimedOut,
        }
    }
}

impl std::error::Error for SpawnError {
    fn source(&self) -> Option<&(dyn std::error::Error + 'static)> {
        match self.kind {
            SpawnErrorKind::Ipc(ref err) => Some(&*err),
            SpawnErrorKind::Io(ref err) => Some(&*err),
            SpawnErrorKind::Panic(_) => None,
            SpawnErrorKind::Cancelled => None,
            SpawnErrorKind::TimedOut => None,
        }
    }
}

impl fmt::Display for SpawnError {
    fn fmt(&self, f: &mut fmt::Formatter) -> fmt::Result {
        match self.kind {
            SpawnErrorKind::Ipc(_) => write!(f, "process spawn error: ipc error"),
            SpawnErrorKind::Io(_) => write!(f, "process spawn error: i/o error"),
            SpawnErrorKind::Panic(ref p) => write!(f, "process spawn error: panic: {}", p),
            SpawnErrorKind::Cancelled => write!(f, "process spawn error: call cancelled"),
            SpawnErrorKind::TimedOut => write!(f, "process spawn error: timed out"),
        }
    }
}

impl From<IpcError> for SpawnError {
    fn from(err: IpcError) -> SpawnError {
        SpawnError {
            kind: SpawnErrorKind::Ipc(err),
        }
    }
}

impl From<io::Error> for SpawnError {
    fn from(err: io::Error) -> SpawnError {
        SpawnError {
            kind: SpawnErrorKind::Io(err),
        }
    }
}

impl From<PanicInfo> for SpawnError {
    fn from(panic: PanicInfo) -> SpawnError {
        SpawnError {
            kind: SpawnErrorKind::Panic(panic),
        }
    }
}<|MERGE_RESOLUTION|>--- conflicted
+++ resolved
@@ -121,11 +121,7 @@
 enum SpawnErrorKind {
     Ipc(IpcError),
     Io(io::Error),
-<<<<<<< HEAD
-    Panic(Panic),
-=======
     Panic(PanicInfo),
->>>>>>> 60cd9c4a
     Cancelled,
     TimedOut,
 }
@@ -140,7 +136,11 @@
         }
     }
 
-<<<<<<< HEAD
+    /// True if this error comes from a panic.
+    pub fn is_panic(&self) -> bool {
+        self.panic_info().is_some()
+    }
+
     /// True if this error indicates a cancellation.
     pub fn is_cancellation(&self) -> bool {
         if let SpawnErrorKind::Cancelled = self.kind {
@@ -157,11 +157,6 @@
         } else {
             false
         }
-=======
-    /// Returns `true` if this is a panic.
-    pub fn is_panic(&self) -> bool {
-        self.panic_info().is_some()
->>>>>>> 60cd9c4a
     }
 
     pub(crate) fn new_cancelled() -> SpawnError {
